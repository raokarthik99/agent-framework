--- conflicted
+++ resolved
@@ -1,17 +1,12 @@
-<!doctype html>
+<!DOCTYPE html>
 <html lang="en">
   <head>
     <meta charset="UTF-8" />
     <link rel="icon" type="image/svg+xml" href="/agentframework.svg" />
     <meta name="viewport" content="width=device-width, initial-scale=1.0" />
     <title>Agent Framework Dev UI</title>
-<<<<<<< HEAD
-    <script type="module" crossorigin src="/assets/index-Czo8FaQQ.js"></script>
-    <link rel="stylesheet" crossorigin href="/assets/index-Bm7z3yZB.css">
-=======
     <script type="module" crossorigin src="/assets/index-DmL7WSFa.js"></script>
-    <link rel="stylesheet" crossorigin href="/assets/index-CE4pGoXh.css">
->>>>>>> 151efd2e
+    <link rel="stylesheet" crossorigin href="/assets/index-CE4pGoXh.css" />
   </head>
   <body>
     <div id="root"></div>
