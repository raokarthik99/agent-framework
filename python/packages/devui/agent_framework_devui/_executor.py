--- conflicted
+++ resolved
@@ -29,7 +29,6 @@
 
 class EntityNotFoundError(Exception):
     """Raised when an entity is not found."""
-
     pass
 
 
@@ -65,7 +64,12 @@
             from opentelemetry.sdk.trace import TracerProvider
 
             # Only set up if no provider exists yet
-            if not hasattr(trace, "_TRACER_PROVIDER") or trace._TRACER_PROVIDER is None:
+            try:
+                provider_exists = trace.get_tracer_provider() is not None
+            except Exception:
+                provider_exists = False
+
+            if not provider_exists:
                 resource = Resource.create({
                     "service.name": "agent-framework-server",
                     "service.version": "1.0.0",
@@ -233,7 +237,6 @@
         """
         token = set_current_execution_context(context) if context else None
         try:
-<<<<<<< HEAD
             try:
                 # Convert input to proper ChatMessage or string
                 user_message = self._convert_input_to_chat_message(request.input)
@@ -250,39 +253,6 @@
 
                 if isinstance(user_message, str):
                     logger.debug(f"Executing agent with text input: {user_message[:100]}...")
-=======
-            # Emit agent lifecycle start event
-            from .models._openai_custom import AgentStartedEvent
-
-            yield AgentStartedEvent()
-
-            # Convert input to proper ChatMessage or string
-            user_message = self._convert_input_to_chat_message(request.input)
-
-            # Get thread from conversation parameter (OpenAI standard!)
-            thread = None
-            conversation_id = request.get_conversation_id()
-            if conversation_id:
-                thread = self.conversation_store.get_thread(conversation_id)
-                if thread:
-                    logger.debug(f"Using existing conversation: {conversation_id}")
-                else:
-                    logger.warning(f"Conversation {conversation_id} not found, proceeding without thread")
-
-            if isinstance(user_message, str):
-                logger.debug(f"Executing agent with text input: {user_message[:100]}...")
-            else:
-                logger.debug(f"Executing agent with multimodal ChatMessage: {type(user_message)}")
-            # Check if agent supports streaming
-            if hasattr(agent, "run_stream") and callable(agent.run_stream):
-                # Use Agent Framework's native streaming with optional thread
-                if thread:
-                    async for update in agent.run_stream(user_message, thread=thread):
-                        for trace_event in trace_collector.get_pending_events():
-                            yield trace_event
-
-                        yield update
->>>>>>> 8a3cab38
                 else:
                     logger.debug(f"Executing agent with multimodal ChatMessage: {type(user_message)}")
                 # Check if agent supports streaming
@@ -317,29 +287,12 @@
                 else:
                     raise ValueError("Agent must implement either run() or run_stream() method")
 
-<<<<<<< HEAD
             except Exception as e:
                 logger.error(f"Error in agent execution: {e}")
                 yield {"type": "error", "message": f"Agent execution error: {e!s}"}
         finally:
             if token is not None:
                 reset_current_execution_context(token)
-=======
-            # Emit agent lifecycle completion event
-            from .models._openai_custom import AgentCompletedEvent
-
-            yield AgentCompletedEvent()
-
-        except Exception as e:
-            logger.error(f"Error in agent execution: {e}")
-            # Emit agent lifecycle failure event
-            from .models._openai_custom import AgentFailedEvent
-
-            yield AgentFailedEvent(error=e)
-
-            # Still yield the error for backward compatibility
-            yield {"type": "error", "message": f"Agent execution error: {e!s}"}
->>>>>>> 8a3cab38
 
     async def _execute_workflow(
         self,
@@ -360,7 +313,6 @@
         """
         token = set_current_execution_context(context) if context else None
         try:
-<<<<<<< HEAD
             try:
                 # Get input data - prefer structured data from extra_body
                 input_data: str | list[Any] | dict[str, Any]
@@ -406,22 +358,6 @@
                         # Yield any pending trace events first
                         for trace_event in trace_collector.get_pending_events():
                             yield trace_event
-=======
-            # Get input data directly from request.input field
-            input_data = request.input
-            logger.debug(f"Using input field: {type(input_data)}")
-
-            # Parse input based on workflow's expected input type
-            parsed_input = await self._parse_workflow_input(workflow, input_data)
-
-            logger.debug(f"Executing workflow with parsed input type: {type(parsed_input)}")
-
-            # Use Agent Framework workflow's native streaming
-            async for event in workflow.run_stream(parsed_input):
-                # Yield any pending trace events first
-                for trace_event in trace_collector.get_pending_events():
-                    yield trace_event
->>>>>>> 8a3cab38
 
                         # Then yield the workflow event
                         yield event
@@ -525,10 +461,9 @@
                                     image_url = content_item.get("image_url", "")
                                     if image_url:
                                         # Extract media type from data URI if possible
-                                        # Parse media type from data URL, fallback to image/png
                                         if image_url.startswith("data:"):
                                             try:
-                                                # Extract media type from data:image/jpeg;base64,... format
+                                                # data:image/jpeg;base64,...
                                                 media_type = image_url.split(";")[0].split(":")[1]
                                             except (IndexError, AttributeError):
                                                 logger.warning(
