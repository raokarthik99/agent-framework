/**
 * Settings Modal - Tabbed settings dialog with About and Settings tabs
 */

import { useState } from "react";
import {
  Dialog,
  DialogContent,
  DialogHeader,
  DialogTitle,
  DialogClose,
} from "@/components/ui/dialog";
import { Button } from "@/components/ui/button";
import { Input } from "@/components/ui/input";
import { Label } from "@/components/ui/label";
import { ExternalLink, RotateCcw } from "lucide-react";

interface SettingsModalProps {
  open: boolean;
  onOpenChange: (open: boolean) => void;
  onBackendUrlChange?: (url: string) => void;
}

type Tab = "about" | "settings";

<<<<<<< HEAD
export function SettingsModal({
  open,
  onOpenChange,
  onBackendUrlChange,
}: SettingsModalProps) {
  const [activeTab, setActiveTab] = useState<Tab>("about");
=======
export function SettingsModal({ open, onOpenChange, onBackendUrlChange }: SettingsModalProps) {
  const [activeTab, setActiveTab] = useState<Tab>("settings");
>>>>>>> 151efd2e

  // Get current backend URL from localStorage or default
  const defaultUrl =
    import.meta.env.VITE_API_BASE_URL || "http://localhost:8080";
  const [backendUrl, setBackendUrl] = useState(() => {
    return localStorage.getItem("devui_backend_url") || defaultUrl;
  });
  const [tempUrl, setTempUrl] = useState(backendUrl);

  const handleSave = () => {
    // Validate URL format
    try {
      new URL(tempUrl);
      localStorage.setItem("devui_backend_url", tempUrl);
      setBackendUrl(tempUrl);
      onBackendUrlChange?.(tempUrl);
      onOpenChange(false);

      // Reload to apply new backend URL
      window.location.reload();
    } catch {
      alert("Please enter a valid URL (e.g., http://localhost:8080)");
    }
  };

  const handleReset = () => {
    localStorage.removeItem("devui_backend_url");
    setTempUrl(defaultUrl);
    setBackendUrl(defaultUrl);
    onBackendUrlChange?.(defaultUrl);

    // Reload to apply default backend URL
    window.location.reload();
  };

  const isModified = tempUrl !== backendUrl;
  const isDefault = !localStorage.getItem("devui_backend_url");

  return (
    <Dialog open={open} onOpenChange={onOpenChange}>
      <DialogContent className="w-[600px] max-w-[90vw]">
        <DialogHeader className="p-6 pb-2">
          <DialogTitle>Settings</DialogTitle>
        </DialogHeader>

        <DialogClose onClose={() => onOpenChange(false)} />

        {/* Tabs */}
        <div className="flex border-b px-6">
          <button
            onClick={() => setActiveTab("settings")}
            className={`px-4 py-2 text-sm font-medium transition-colors relative ${
              activeTab === "settings"
                ? "text-foreground"
                : "text-muted-foreground hover:text-foreground"
            }`}
          >
            Settings
            {activeTab === "settings" && (
              <div className="absolute bottom-0 left-0 right-0 h-0.5 bg-primary" />
            )}
          </button>
          <button
            onClick={() => setActiveTab("about")}
            className={`px-4 py-2 text-sm font-medium transition-colors relative ${
              activeTab === "about"
                ? "text-foreground"
                : "text-muted-foreground hover:text-foreground"
            }`}
          >
            About
            {activeTab === "about" && (
              <div className="absolute bottom-0 left-0 right-0 h-0.5 bg-primary" />
            )}
          </button>
        </div>

        {/* Tab Content */}
        <div className="px-6 pb-6 min-h-[240px]">
          {activeTab === "settings" && (
            <div className="space-y-6 pt-4">
              {/* Backend URL Setting */}
              <div className="space-y-3">
                <div className="flex items-center justify-between">
                  <Label htmlFor="backend-url" className="text-sm font-medium">
                    Backend URL
                  </Label>
                  {!isDefault && (
                    <Button
                      variant="ghost"
                      size="sm"
                      onClick={handleReset}
                      className="h-7 text-xs"
                      title="Reset to default"
                    >
                      <RotateCcw className="h-3 w-3 mr-1" />
                      Reset
                    </Button>
                  )}
                </div>

                <Input
                  id="backend-url"
                  type="url"
                  value={tempUrl}
                  onChange={(e) => setTempUrl(e.target.value)}
                  placeholder="http://localhost:8080"
                  className="font-mono text-sm"
                />

                <p className="text-xs text-muted-foreground">
                  Default: <span className="font-mono">{defaultUrl}</span>
                </p>

                {/* Reserve space for buttons to prevent layout shift */}
                <div className="flex gap-2 pt-2 min-h-[36px]">
                  {isModified && (
                    <>
                      <Button onClick={handleSave} size="sm" className="flex-1">
                        Apply & Reload
                      </Button>
                      <Button
                        onClick={() => setTempUrl(backendUrl)}
                        variant="outline"
                        size="sm"
                        className="flex-1"
                      >
                        Cancel
                      </Button>
                    </>
                  )}
                </div>
              </div>
            </div>
          )}

          {activeTab === "about" && (
            <div className="space-y-4 pt-4">
              <p className="text-sm text-muted-foreground">
                DevUI is a sample app for getting started with Agent Framework.
              </p>

              <div className="flex justify-center pt-2">
                <Button
                  variant="outline"
                  size="sm"
                  onClick={() =>
                    window.open(
                      "https://github.com/microsoft/agent-framework",
                      "_blank"
                    )
                  }
                  className="text-xs"
                >
                  <ExternalLink className="h-3 w-3 mr-1" />
                  Learn More about Agent Framework
                </Button>
              </div>
            </div>
          )}
        </div>
      </DialogContent>
    </Dialog>
  );
}<|MERGE_RESOLUTION|>--- conflicted
+++ resolved
@@ -23,17 +23,12 @@
 
 type Tab = "about" | "settings";
 
-<<<<<<< HEAD
 export function SettingsModal({
   open,
   onOpenChange,
   onBackendUrlChange,
 }: SettingsModalProps) {
-  const [activeTab, setActiveTab] = useState<Tab>("about");
-=======
-export function SettingsModal({ open, onOpenChange, onBackendUrlChange }: SettingsModalProps) {
   const [activeTab, setActiveTab] = useState<Tab>("settings");
->>>>>>> 151efd2e
 
   // Get current backend URL from localStorage or default
   const defaultUrl =
