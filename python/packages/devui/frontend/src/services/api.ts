--- conflicted
+++ resolved
@@ -592,7 +592,6 @@
       body: JSON.stringify(request),
     });
   }
-<<<<<<< HEAD
 
   // Add entity from URL
   async addEntity(
@@ -627,8 +626,6 @@
       throw new Error("Failed to remove entity");
     }
   }
-=======
->>>>>>> 151efd2e
 }
 
 // Export singleton instance
