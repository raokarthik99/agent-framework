--- conflicted
+++ resolved
@@ -480,14 +480,7 @@
     // Convert to OpenAI format - use model field for entity_id (same as agents)
     const openAIRequest: AgentFrameworkRequest = {
       model: workflowId, // Use workflow ID in model field (matches agent pattern)
-<<<<<<< HEAD
-      input:
-        typeof request.input_data === "string"
-          ? request.input_data
-          : JSON.stringify(request.input_data || ""), // Convert input_data to string
-=======
       input: request.input_data || "", // Send dict directly, no stringification needed
->>>>>>> 8a3cab38
       stream: true,
       conversation: request.conversation_id, // Include conversation if present
     };
